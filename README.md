# LLAMATOR

Red Teaming python-framework for testing chatbots and LLM-systems

[![License: CC BY-NC-SA 4.0](https://img.shields.io/badge/License-CC_BY--NC--SA_4.0-lightgrey.svg)](https://creativecommons.org/licenses/by-nc-sa/4.0/)
[![PyPI - Python Version](https://img.shields.io/pypi/pyversions/llamator)](https://pypi.org/project/llamator)
[![PyPI](https://badge.fury.io/py/llamator.svg)](https://badge.fury.io/py/llamator)
[![Downloads](https://pepy.tech/badge/llamator)](https://pepy.tech/project/llamator)
[![Downloads](https://pepy.tech/badge/llamator/month)](https://pepy.tech/project/llamator)
[![Code style: black](https://img.shields.io/badge/code%20style-black-000000.svg)](https://github.com/psf/black)

## Install 🚀

```bash
<<<<<<< HEAD
pip install llamator==1.1.1
=======
pip install llamator==2.0.0
>>>>>>> 04040804
```

## Documentation 📚

Documentation Link: [https://romiconez.github.io/llamator](https://romiconez.github.io/llamator/)

## Examples 💡

* 📄 [RAG bot testing via REST API](https://github.com/RomiconEZ/llamator/blob/release/examples/llamator-api.ipynb)
* 🧙‍♂️ [Gandalf web bot testing via Selenium](https://github.com/RomiconEZ/llamator/blob/release/examples/llamator-selenium.ipynb)
* 💬 [Telegram bot testing via Telethon](https://github.com/RomiconEZ/llamator/blob/release/examples/llamator-telegram.ipynb)
* 📱 [WhatsApp bot testing via Selenium](https://github.com/RomiconEZ/llamator/blob/release/examples/llamator-whatsapp.ipynb)
* 🔗 [LangChain client testing with custom attack](https://github.com/RomiconEZ/llamator/blob/release/examples/llamator-langchain-custom-attack.ipynb)

## Supported Clients 🛠️

* 🌐 All LangChain clients
* 🧠 OpenAI-like API
* ⚙️ Custom Class (Telegram, WhatsApp, Selenium, etc.)

## Unique Features 🌟

* ️🗡 Support for custom attacks from the user
* 👜 Large selection of attacks on RAG / Agent / Prompt in English and Russian
* 🛡 Custom configuration of chat clients
* 📊 History of attack requests and responses in Excel and CSV format
* 📄 Test report document in DOCX format

## OWASP Classification 🔒

* 💉 [LLM01: Prompt Injection and Jailbreaks](https://github.com/OWASP/www-project-top-10-for-large-language-model-applications/blob/main/2_0_vulns/LLM01_PromptInjection.md)
* 🕵 [LLM07: System Prompt Leakage](https://github.com/OWASP/www-project-top-10-for-large-language-model-applications/blob/main/2_0_vulns/LLM07_SystemPromptLeakage.md)
* 🎭 [LLM09: Misinformation](https://github.com/OWASP/www-project-top-10-for-large-language-model-applications/blob/main/2_0_vulns/LLM09_Misinformation.md)

## Community 🌍

* 📣 [Telegram Channel — AI Security Lab](https://t.me/aisecuritylab)
* 💬 [Telegram Chat — LLAMATOR | AI Red Team Community](https://t.me/llamator)

## Supported by 🚀

* [AI Security Lab ITMO](https://ai.itmo.ru/aisecuritylab)
* [Raft Security](https://raftds.ru/)
* [AI Talent Hub](https://ai.itmo.ru/)

## License 📜

© Roman Neronov, Timur Nizamov, Nikita Ivanov

This project is licensed under the terms of the **Creative Commons Attribution-NonCommercial-ShareAlike 4.0 International** license. See the [LICENSE](LICENSE) file for details.

[![Creative Commons License](https://i.creativecommons.org/l/by-nc-sa/4.0/88x31.png)](https://creativecommons.org/licenses/by-nc-sa/4.0/)<|MERGE_RESOLUTION|>--- conflicted
+++ resolved
@@ -12,11 +12,7 @@
 ## Install 🚀
 
 ```bash
-<<<<<<< HEAD
-pip install llamator==1.1.1
-=======
 pip install llamator==2.0.0
->>>>>>> 04040804
 ```
 
 ## Documentation 📚
